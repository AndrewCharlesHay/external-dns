--- conflicted
+++ resolved
@@ -16,12 +16,9 @@
 - Fix NodePort with externaltrafficpolicy targets duplication @codearky
 - Update contributing section in README (#1760) @seanmalloy
 - Option to cache AWS zones list @bpineau
-<<<<<<< HEAD
 - Oracle OCI provider: add support for instance principal authentication (#1700) @ericrrath
-=======
 - Refactor, enhance and test Akamai provider and documentation (#1846) @edglynes
 - Fix: only use absolute CNAMEs in Scaleway provider (#1859) @Sh4d1
->>>>>>> ae105451
 
 ## v0.7.3 - 2020-08-05
 
