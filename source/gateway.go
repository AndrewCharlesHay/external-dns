--- conflicted
+++ resolved
@@ -272,18 +272,12 @@
 		}
 	}
 
-<<<<<<< HEAD
 	// Skip endpoints if we do not want entries from annotations
 	if !sc.ignoreHostnameAnnotation {
 		hostnameList := getHostnamesFromAnnotations(config.Annotations)
 		for _, hostname := range hostnameList {
-			endpoints = append(endpoints, endpointsForHostname(hostname, targets, ttl)...)
-		}
-=======
-	hostnameList := getHostnamesFromAnnotations(config.Annotations)
-	for _, hostname := range hostnameList {
-		endpoints = append(endpoints, endpointsForHostname(hostname, targets, ttl, providerSpecific)...)
->>>>>>> 5fea7534
+			endpoints = append(endpoints, endpointsForHostname(hostname, targets, ttl, providerSpecific)...)
+		}
 	}
 
 	return endpoints, nil
